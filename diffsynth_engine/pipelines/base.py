--- conflicted
+++ resolved
@@ -65,12 +65,6 @@
             component.load_state_dict(state_dict, assign=True)
             component.to(device=device, dtype=dtype, non_blocking=True)
 
-<<<<<<< HEAD
-    def load_loras(self, lora_list: List[Tuple[str, float]], fused: bool = True, save_original_weight: bool = False):
-        for lora_path, lora_scale in lora_list:
-            logger.info(f"loading lora from {lora_path} with scale {lora_scale}")
-            state_dict = load_file(lora_path, device="cpu")  # Load to CPU first to avoid device conflicts
-=======
     def load_loras(
         self,
         lora_list: List[Tuple[str, Union[float, LoraConfig]]],
@@ -92,7 +86,6 @@
                 self.apply_scheduler_config(scheduler_config)
                 logger.info(f"Applied scheduler args from LoraConfig: {scheduler_config}")
 
->>>>>>> 0acf4cb2
             lora_state_dict = self.lora_converter.convert(state_dict)
             for model_name, state_dict in lora_state_dict.items():
                 model = getattr(self, model_name)
