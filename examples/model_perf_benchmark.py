#!/usr/bin/env python3
"""
Multi-Model Performance Benchmark Script

This script benchmarks various image generation pipelines with different optimization configurations
and provides performance profiling with detailed CUDA timeline traces.

Supported models:
- FLUX
- Qwen-Image

Usage:
    python model_perf_benchmark.py --model flux --mode fp8 --trace-file trace.json
    python model_perf_benchmark.py --model qwen_image --mode basic --trace-file trace.json
    python model_perf_benchmark.py --model flux --mode all --trace-file
"""

import argparse
import time
import torch
import re
import os

# 使用Sage Attention替代XFormers (兼容RTX 5090)
from torch.profiler import profile, record_function, ProfilerActivity
from abc import ABC, abstractmethod
from typing import Any, Tuple, Optional, List
from PIL import Image


class BaseModelBenchmark(ABC):
    """Base class for model benchmarking."""

    def __init__(self, model_path: str):
        self.model_path = model_path

    @abstractmethod
    def create_pipeline(self, mode: str):
        """Create pipeline with specified optimization mode."""
        pass

    @abstractmethod
    def generate_sample(self, pipe: Any, prompt: str, **kwargs) -> Image.Image:
        """Generate a sample image using the pipeline."""
        pass

    def benchmark_pipeline(
        self, pipe: Any, prompt: str, num_runs: int = 3, warmup_runs: int = 1, **kwargs
    ) -> Tuple[float, float, float, Image.Image]:
        """Benchmark the pipeline with timing measurements."""
        # Warmup runs
        for _ in range(warmup_runs):
            _ = self.generate_sample(pipe, prompt, **kwargs)

        # Timed runs
        times = []

        for i in range(num_runs):
            start_time = time.time()
            image = self.generate_sample(pipe, prompt, **kwargs)
            end_time = time.time()

            times.append(end_time - start_time)

        avg_time = sum(times) / len(times)
        min_time = min(times)
        max_time = max(times)

        return avg_time, min_time, max_time, image

    def profile_pipeline(
        self, pipe: Any, prompt: str, trace_file: Optional[str] = None, **kwargs
    ) -> Tuple[Image.Image, Any]:
        """Profile the pipeline with torch.profiler and save timeline trace."""
        # Configure profiler with all activities and detailed profiling
        profiler_args = {
            "activities": [ProfilerActivity.CPU, ProfilerActivity.CUDA],
            "record_shapes": True,
            "profile_memory": False,
            "with_stack": True,
            "with_flops": True,
            "with_modules": True,
            "experimental_config": torch._C._profiler._ExperimentalConfig(verbose=True),
        }

        # First run (warmup)
        _ = self.generate_sample(pipe, prompt, num_inference_steps=30, **kwargs)

        # Profiled run - only 5 steps for smaller trace file
        with profile(**profiler_args) as prof:
            with record_function("model_inference"):
                image = self.generate_sample(pipe, prompt, num_inference_steps=5, **kwargs)

        if trace_file:
            prof.export_chrome_trace(trace_file)
            print(f"Chrome trace saved to {trace_file}")

        return image, prof


class FluxBenchmark(BaseModelBenchmark):
    """FLUX model benchmark implementation."""

    def __init__(self, model_path: str):
        super().__init__(model_path)
        from diffsynth_engine import FluxImagePipeline, FluxPipelineConfig
<<<<<<< HEAD
        from diffsynth_engine.configs.pipeline import AttnImpl
        self.pipeline_class = FluxImagePipeline
        self.config_class = FluxPipelineConfig
        self.AttnImpl = AttnImpl
    
=======

        self.pipeline_class = FluxImagePipeline
        self.config_class = FluxPipelineConfig

>>>>>>> 0acf4cb2
    def create_pipeline(self, mode: str):
        """Create FLUX pipeline with specified optimization mode."""
        config = None

        if mode == "fp8":
            config = self.config_class(
                model_path=self.model_path,
                device="cuda",
                model_dtype=torch.bfloat16,
                #use_fp8_linear=True,
                dit_attn_impl=self.AttnImpl.SAGE,  # 使用Sage Attention替代XFormers
                offload_mode="cpu_offload"
            )
        elif mode == "fp8_optimized":
            config = self.config_class(
                model_path=self.model_path,
                device="cuda",
                model_dtype=torch.bfloat16,
                use_fp8_linear_optimized=True,
                fp8_low_memory_mode=True,  # 启用低内存模式
                dit_attn_impl=self.AttnImpl.SAGE,  # 使用优化的FP8实现
                offload_mode="cpu_offload"
            )
        elif mode == "compile":
            config = self.config_class(
                model_path=self.model_path,
                device="cuda",
                model_dtype=torch.bfloat16,
                use_torch_compile=True,
            )
        elif mode == "fp8_compile":
            config = self.config_class(
                model_path=self.model_path,
                device="cuda",
                model_dtype=torch.bfloat16,
                use_fp8_linear=True,
                use_torch_compile=True,
                offload_mode="cpu_offload",
                dit_attn_impl=self.AttnImpl.SAGE,  # 使用Sage Attention替代XFormers
            )
        elif mode == "fp8_optimized_compile":
            config = self.config_class(
                model_path=self.model_path,
                device="cuda",
                model_dtype=torch.bfloat16,
                use_fp8_linear_optimized=True,
                use_torch_compile=True,
                offload_mode="cpu_offload",
                dit_attn_impl=self.AttnImpl.SAGE,  # 使用优化的FP8实现 + Compile
            )
        elif mode == "offload":
            config = self.config_class(
                model_path=self.model_path,
                device="cuda",
                model_dtype=torch.bfloat16,
                offload_mode="sequential_cpu_offload",
            )
        else:  # basic mode
            config = self.config_class.basic_config(
                model_path=self.model_path,
                device="cuda",
            )

        return self.pipeline_class.from_pretrained(config)

    def generate_sample(self, pipe: Any, prompt: str, **kwargs) -> Image.Image:
        """Generate a sample image using the FLUX pipeline."""
        return pipe(prompt=prompt, **kwargs)


class QwenImageBenchmark(BaseModelBenchmark):
    """Qwen-Image model benchmark implementation."""

    def __init__(self, model_path: str, encoder_path: str, vae_path: str):
        super().__init__(model_path)
        from diffsynth_engine import QwenImagePipeline, QwenImagePipelineConfig

        self.pipeline_class = QwenImagePipeline
        self.config_class = QwenImagePipelineConfig
        self.encoder_path = encoder_path
        self.vae_path = vae_path

    def create_pipeline(self, mode: str):
        """Create Qwen-Image pipeline with specified optimization mode."""
        config = None

        if mode == "fp8":
            config = self.config_class(
                model_path=self.model_path,
                encoder_path=self.encoder_path,
                vae_path=self.vae_path,
                device="cuda",
                model_dtype=torch.bfloat16,
                encoder_dtype=torch.bfloat16,
                vae_dtype=torch.float32,
                use_fp8_linear=True,
            )
        elif mode == "compile":
            config = self.config_class(
                model_path=self.model_path,
                encoder_path=self.encoder_path,
                vae_path=self.vae_path,
                device="cuda",
                model_dtype=torch.bfloat16,
                encoder_dtype=torch.bfloat16,
                vae_dtype=torch.float32,
                use_torch_compile=True,
            )
        elif mode == "fp8_compile":
            config = self.config_class(
                model_path=self.model_path,
                encoder_path=self.encoder_path,
                vae_path=self.vae_path,
                device="cuda",
                model_dtype=torch.bfloat16,
                encoder_dtype=torch.bfloat16,
                vae_dtype=torch.float32,
                use_fp8_linear=True,
                use_torch_compile=True,
            )
        elif mode == "offload":
            config = self.config_class(
                model_path=self.model_path,
                encoder_path=self.encoder_path,
                vae_path=self.vae_path,
                device="cuda",
                model_dtype=torch.bfloat16,
                encoder_dtype=torch.bfloat16,
                vae_dtype=torch.float32,
                offload_mode="sequential_cpu_offload",
            )
        else:  # basic mode
            config = self.config_class.basic_config(
                model_path=self.model_path,
                encoder_path=self.encoder_path,
                vae_path=self.vae_path,
                device="cuda",
            )

        return self.pipeline_class.from_pretrained(config)

    def generate_sample(self, pipe: Any, prompt: str, **kwargs) -> Image.Image:
        """Generate a sample image using the Qwen-Image pipeline."""
        return pipe(prompt=prompt, **kwargs)


def get_gpu_info():
    """Get GPU information for trace file naming."""
    if torch.cuda.is_available():
        gpu_name = torch.cuda.get_device_name()
        # Clean up the GPU name for file naming
        gpu_name = re.sub(r"[^\w\-_\. ]", "_", gpu_name)
        gpu_name = re.sub(r"\s+", "_", gpu_name)
        return gpu_name
    return "cpu"


def generate_trace_filename(model: str, mode: str, config: Any):
    """Generate auto trace filename with optimization config and GPU info."""
    gpu_info = get_gpu_info()

    # Build config string
    config_parts = [model, mode]

    # Check for common optimization flags
    if hasattr(config, "use_fp8_linear") and config.use_fp8_linear:
        config_parts.append("fp8")

    if hasattr(config, "use_torch_compile") and config.use_torch_compile:
        config_parts.append("compile")

    if hasattr(config, "offload_mode") and config.offload_mode:
        config_parts.append(config.offload_mode.replace("_", ""))

    config_str = "_".join(config_parts)

    timestamp = time.strftime("%Y%m%d_%H%M%S")

    return f"{config_str}_{gpu_info}_{timestamp}.json"


def get_benchmark_instance(
    model: str, model_path: str, encoder_path: str = None, vae_path: str = None
) -> BaseModelBenchmark:
    """Get the appropriate benchmark instance based on the model type."""
    if model == "flux":
        return FluxBenchmark(model_path)
    elif model == "qwen_image":
        if not encoder_path or not vae_path:
            raise ValueError("Qwen-Image model requires encoder_path and vae_path")
        return QwenImageBenchmark(model_path, encoder_path, vae_path)
    else:
        raise ValueError(f"Unsupported model: {model}")


def main():
    parser = argparse.ArgumentParser(description="Multi-Model Performance Benchmark")
    parser.add_argument("--model", choices=["flux", "qwen_image"], default="flux", help="Model type to benchmark")
    parser.add_argument(
<<<<<<< HEAD
        "--model", 
        choices=["flux", "qwen_image"],
        default="flux",
        help="Model type to benchmark"
    )
    parser.add_argument(
        "--mode",
        choices=["basic", "fp8", "fp8_optimized", "compile", "fp8_compile", "fp8_optimized_compile", "offload", "all"],
=======
        "--mode",
        choices=["basic", "fp8", "compile", "fp8_compile", "offload", "all"],
>>>>>>> 0acf4cb2
        default="basic",
        help="Optimization mode",
    )
    parser.add_argument(
        "--trace-file",
        type=str,
        nargs="?",
        const="",  # This allows --trace-file without a value
        help="Path to save Chrome trace file (optional). If no value provided, auto-generated name will be used.",
    )
    parser.add_argument(
        "--model-path", type=str, default=None, help="Path to model file (if not provided, will fetch default model)"
    )
    parser.add_argument(
        "--encoder-path", type=str, default=None, help="Path to encoder file (required for Qwen-Image model)"
    )
    parser.add_argument("--vae-path", type=str, default=None, help="Path to VAE file (required for Qwen-Image model)")
    parser.add_argument(
        "--prompt",
        type=str,
        default="a beautiful landscape with mountains and a lake",
        help="Prompt for image generation",
    )
    parser.add_argument("--num-runs", type=int, default=3, help="Number of runs for benchmarking")

    args = parser.parse_args()

    # Get model paths
    if args.model_path is None:
        if args.model == "flux":
            print("Fetching default FLUX model...")
            from diffsynth_engine import fetch_model

            model_path: str | List[str] = fetch_model("muse/flux-with-vae", path="flux1-dev-with-vae.safetensors")
        elif args.model == "qwen_image":
            print("Fetching default Qwen-Image model...")
            from diffsynth_engine import fetch_model

            model_path = fetch_model(model_uri="MusePublic/Qwen-image", revision="v1", path="transformer/*.safetensors")
            if args.encoder_path is None:
                args.encoder_path = fetch_model(
                    "MusePublic/Qwen-image", revision="v1", path="text_encoder/*.safetensors"
                )
            if args.vae_path is None:
                args.vae_path = fetch_model("MusePublic/Qwen-image", revision="v1", path="vae/*.safetensors")
        else:
            raise ValueError(f"Unsupported model: {args.model}")
    else:
        model_path = args.model_path

    print(f"Using model: {model_path}")
    if args.encoder_path:
        print(f"Using encoder: {args.encoder_path}")
    if args.vae_path:
        print(f"Using VAE: {args.vae_path}")
    print(f"Using prompt: {args.prompt}")

    # Get benchmark instance
    try:
        benchmark = get_benchmark_instance(args.model, model_path, args.encoder_path, args.vae_path)
    except ValueError as e:
        print(f"Error: {e}")
        return

    # Modes to benchmark
<<<<<<< HEAD
    modes = ["basic", "fp8", "fp8_optimized", "compile", "fp8_compile", "fp8_optimized_compile", "offload"] if args.mode == "all" else [args.mode]
    
=======
    modes = ["basic", "fp8", "compile", "fp8_compile", "offload"] if args.mode == "all" else [args.mode]

>>>>>>> 0acf4cb2
    results = {}

    for mode in modes:
        print(f"\n{'=' * 50}")
        print(f"Benchmarking {args.model.upper()} with {mode.upper()} mode")
        print(f"{'=' * 50}")

        try:
            # Create pipeline
            print(f"Creating pipeline with {mode} configuration...")
            # config = None
            pipe = benchmark.create_pipeline(mode)

            if args.trace_file is not None:
                # Profile with trace
                if args.trace_file:  # Use provided filename
                    trace_file = (
                        f"{args.trace_file.replace('.json', '')}_{args.model}_{mode}.json"
                        if args.mode == "all"
                        else args.trace_file
                    )
                else:  # Auto-generate filename or use empty string for auto
                    # We need to create a temporary pipeline to get the config for filename generation
                    trace_file = generate_trace_filename(args.model, mode, pipe.config)

                # Print profiling configuration
                print(f"Profiling pipeline and saving trace to {trace_file}...")

                image, prof = benchmark.profile_pipeline(pipe, args.prompt, trace_file)

                # Print profiling summary
                print("\nProfiling Summary:")
                print(prof.key_averages().table(sort_by="cuda_time_total", row_limit=10))
            else:
                # Just benchmark
                print("Benchmarking pipeline...")
                avg_time, min_time, max_time, image = benchmark.benchmark_pipeline(pipe, args.prompt, args.num_runs)

                print(f"\nResults for {mode.upper()} mode:")
                print(f"  Average time: {avg_time:.2f}s")
                print(f"  Min time: {min_time:.2f}s")
                print(f"  Max time: {max_time:.2f}s")

                results[mode] = {
                    "avg_time": avg_time,
                    "min_time": min_time,
                    "max_time": max_time,
                }

            # Save sample image
            output_file = f"{args.model}_benchmark_{mode}.png"
            image.save(output_file)
            print(f"Sample image saved to {output_file}")

            # Clean up
            del pipe

        except Exception as e:
            print(f"Error in {mode} mode: {e}")
            if args.mode != "all":
                raise

    # Print summary if multiple modes
    if len(modes) > 1 and not args.trace_file:
        print(f"\n{'=' * 50}")
        print("BENCHMARK SUMMARY")
        print(f"{'=' * 50}")
        print(f"{'Mode':<15} {'Avg Time (s)':<15} {'Min Time (s)':<15} {'Max Time (s)':<15}")
        print("-" * 60)
        for mode in modes:
            if mode in results:
                r = results[mode]
                print(f"{mode:<15} {r['avg_time']:<15.2f} {r['min_time']:<15.2f} {r['max_time']:<15.2f}")


if __name__ == "__main__":
    main()<|MERGE_RESOLUTION|>--- conflicted
+++ resolved
@@ -104,18 +104,11 @@
     def __init__(self, model_path: str):
         super().__init__(model_path)
         from diffsynth_engine import FluxImagePipeline, FluxPipelineConfig
-<<<<<<< HEAD
         from diffsynth_engine.configs.pipeline import AttnImpl
         self.pipeline_class = FluxImagePipeline
         self.config_class = FluxPipelineConfig
         self.AttnImpl = AttnImpl
     
-=======
-
-        self.pipeline_class = FluxImagePipeline
-        self.config_class = FluxPipelineConfig
-
->>>>>>> 0acf4cb2
     def create_pipeline(self, mode: str):
         """Create FLUX pipeline with specified optimization mode."""
         config = None
@@ -315,7 +308,6 @@
     parser = argparse.ArgumentParser(description="Multi-Model Performance Benchmark")
     parser.add_argument("--model", choices=["flux", "qwen_image"], default="flux", help="Model type to benchmark")
     parser.add_argument(
-<<<<<<< HEAD
         "--model", 
         choices=["flux", "qwen_image"],
         default="flux",
@@ -324,10 +316,6 @@
     parser.add_argument(
         "--mode",
         choices=["basic", "fp8", "fp8_optimized", "compile", "fp8_compile", "fp8_optimized_compile", "offload", "all"],
-=======
-        "--mode",
-        choices=["basic", "fp8", "compile", "fp8_compile", "offload", "all"],
->>>>>>> 0acf4cb2
         default="basic",
         help="Optimization mode",
     )
@@ -393,13 +381,7 @@
         return
 
     # Modes to benchmark
-<<<<<<< HEAD
     modes = ["basic", "fp8", "fp8_optimized", "compile", "fp8_compile", "fp8_optimized_compile", "offload"] if args.mode == "all" else [args.mode]
-    
-=======
-    modes = ["basic", "fp8", "compile", "fp8_compile", "offload"] if args.mode == "all" else [args.mode]
-
->>>>>>> 0acf4cb2
     results = {}
 
     for mode in modes:
